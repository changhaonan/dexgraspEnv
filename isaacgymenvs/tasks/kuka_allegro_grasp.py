from copy import copy
import math
import os

import numpy as np
import hydra
from typing import Callable

from omegaconf import OmegaConf
import isaacgym
from isaacgym import gymutil
from isaacgym import gymtorch
from isaacgym import gymapi
from isaacgym.torch_utils import *
from isaacgymenvs.tasks.base.vec_task import VecTask
from isaacgymenvs.utils.reformat import omegaconf_to_dict
import torch

from isaacgymenvs.utils.dexgrasp.math_utils import quaternion_mul
from isaacgymenvs.utils.dexgrasp.drawing_utils import (
    draw_6D_pose,
    draw_3D_pose,
    draw_bbox
)

import matplotlib.pyplot as plt

class KukaAllegroGrasp(VecTask):
    """VecTask-like API, only joint control"""

    def __init__(
        self,
        cfg,
        rl_device,
        sim_device,
        graphics_device_id,
        headless,
        virtual_screen_capture,
        force_render,
    ):
        # Param initialization
        self.cfg = cfg

        # Reward related
        self.dist_reward_scale = self.cfg["env"]["distRewardScale"]
        self.grasp_dist_tolerance = self.cfg["env"]["graspDistTolerance"]
        self.rot_reward_scale = self.cfg["env"]["rotRewardScale"]
        self.action_penalty_scale = self.cfg["env"]["actionPenaltyScale"]
        self.success_tolerance = self.cfg["env"]["successTolerance"]
        self.reach_goal_bonus = self.cfg["env"]["reachGoalBonus"]
        self.away_dist = self.cfg["env"]["awayDistance"]
        self.away_penalty = self.cfg["env"]["awayPenalty"]
        self.rot_eps = self.cfg["env"]["rotEps"]

        self.vel_obs_scale = 0.2  # Scale factor of velocity based observations
        self.force_torque_obs_scale = (
            10.0  # Scale factor of velocity based observations
        )

        self.reset_position_noise = self.cfg["env"]["resetPositionNoise"]
        self.reset_rotation_noise = self.cfg["env"]["resetRotationNoise"]
        self.reset_dof_pos_noise = self.cfg["env"]["resetDofPosRandomInterval"]
        self.reset_dof_vel_noise = self.cfg["env"]["resetDofVelRandomInterval"]

        self.control_mode = self.cfg["env"]["controlMode"]
        self.max_episode_length = self.cfg["env"]["episodeLength"]
        self.reset_time = self.cfg["env"].get("resetTime", -1.0)
        self.print_success_stat = self.cfg["env"]["printNumSuccesses"]
        self.max_consecutive_successes = self.cfg["env"]["maxConsecutiveSuccesses"]
        self.av_factor = self.cfg["env"].get("averFactor", 0.1)

        self.debug_viz = self.cfg["env"]["enableDebugVis"]
        self.randomize = self.cfg["task"]["randomize"]
        self.randomization_params = self.cfg["task"]["randomization_params"]
        self.aggregate_mode = self.cfg["env"]["aggregateMode"]

        # Action parameters
        self.act_moving_average = self.cfg["env"]["actionsMovingAverage"]

        # Task params
        self.num_objects = self.cfg["env"]["numObjects"]
        self.box_size = 0.05
        self.object_type = self.cfg["env"]["objectType"]
        self.goal_random_range = self.cfg["task"]["goal"]["random_range"]

        # Env settings
        self.cfg["env"]["numObservations"] = 89
        self.cfg["env"]["numStates"] = 42
        self.cfg["env"]["numActions"] = 23

        # Video setting
        self.render_mode = "rgb_array"

        # Init VecTask
        super().__init__(
            config=self.cfg,
            rl_device=rl_device,
            sim_device=sim_device,
            graphics_device_id=graphics_device_id,
            headless=headless,
            virtual_screen_capture=virtual_screen_capture,
            force_render=force_render,
        )

        # Set initial camera pose
        cam_pos = gymapi.Vec3(2.0, 1.5, 0.0)
        cam_target = gymapi.Vec3(0.0, 0.5, 0.0)
        # Because this is a vector environment, we need to determine the origin
        self.gym.viewer_camera_look_at(self.viewer, None, cam_pos, cam_target)

        # Get GPU state tensors
        actor_root_state_tensor = self.gym.acquire_actor_root_state_tensor(self.sim)
        dof_state_tensor = self.gym.acquire_dof_state_tensor(self.sim)
        rigid_body_tensor = self.gym.acquire_rigid_body_state_tensor(self.sim)

        self.gym.refresh_actor_root_state_tensor(self.sim)
        self.gym.refresh_dof_state_tensor(self.sim)
        self.gym.refresh_rigid_body_state_tensor(self.sim)

        # Create some wrapper tensors for different slices
        self.num_kuka_dofs = 7 + 16
        self.kuka_default_dof_pos = torch.zeros(
            self.num_kuka_dofs, dtype=torch.float, device=self.device
        )
        # Set the default dof positions
        self.kuka_default_dof_pos[0] = -0.18
        self.kuka_default_dof_pos[1] = -0.25
        self.kuka_default_dof_pos[2] = 0.09
        self.kuka_default_dof_pos[3] = 0.96
        self.kuka_default_dof_pos[4] = 0.30
        self.kuka_default_dof_pos[5] = -0.83
        self.kuka_default_dof_pos[6] = -1.12

        self.dof_state = gymtorch.wrap_tensor(dof_state_tensor)
        self.kuka_dof_state = self.dof_state.view(self.num_envs, -1, 2)[
            :, : self.num_kuka_dofs
        ]
        self.kuka_dof_pos = self.kuka_dof_state[..., 0]
        self.kuka_dof_vel = self.kuka_dof_state[..., 1]

        self.rigid_body_states = gymtorch.wrap_tensor(rigid_body_tensor).view(-1, 13)
        self.num_bodies = self.rigid_body_states.shape[0] / self.num_envs

        self.root_state_tensor = gymtorch.wrap_tensor(actor_root_state_tensor).view(
            -1, 13
        )

        # Reward-related
        self.reset_goal_buf = self.reset_buf.clone()
        self.successes = torch.zeros(
            self.num_envs, dtype=torch.float, device=self.device
        )
        self.consecutive_successes = torch.zeros(
            1, dtype=torch.float, device=self.device
        )

        self.av_factor = to_torch(self.av_factor, dtype=torch.float, device=self.device)

        self.total_successes = 0
        self.total_resets = 0

        # Commonly used tensors
        self.x_unit_tensor = to_torch(
            [1, 0, 0], dtype=torch.float, device=self.device
        ).repeat((self.num_envs, 1))
        self.y_unit_tensor = to_torch(
            [0, 1, 0], dtype=torch.float, device=self.device
        ).repeat((self.num_envs, 1))
        self.z_unit_tensor = to_torch(
            [0, 0, 1], dtype=torch.float, device=self.device
        ).repeat((self.num_envs, 1))

    # def close(self):
    #     # A close placeholder
    #     pass

    def create_sim(self):
        self.sim = super().create_sim(
            self.device_id,
            self.graphics_device_id,
            self.physics_engine,
            self.sim_params,
        )
        self._create_ground_plane()
        self._create_envs(
            self.num_envs, self.cfg["env"]["envSpacing"], int(np.sqrt(self.num_envs))
        )

        # If randomizing, apply once immediately on startup before the fist self.sim step
        if self.randomize:
            self.apply_randomizations(self.randomization_params)

    def _create_ground_plane(self):
        plane_params = gymapi.PlaneParams()
        if self.sim_params.up_axis == gymapi.UP_AXIS_Z:
            # Z-axis up
            plane_params.normal = gymapi.Vec3(0, 0, 1)
        else:
            # Y-axis up
            plane_params.normal = gymapi.Vec3(0, 1, 0)
        self.gym.add_ground(self.sim, plane_params)

    def _create_envs(self, num_envs, spacing, num_per_row):
        # Configuration
        asset_root = os.path.join(
            os.path.dirname(os.path.abspath(__file__)), "../../assets"
        )

        # Configure table
        asset_options = gymapi.AssetOptions()
        asset_options.armature = 0.001
        asset_options.fix_base_link = True
        asset_options.thickness = 0.002
        asset_options.mesh_normal_mode = gymapi.COMPUTE_PER_VERTEX

        table_dims = gymapi.Vec3(0.6, 0.4, 1.0)
        table_pose = gymapi.Transform()
        table_pose.p = gymapi.Vec3(0.7, 0.5 * table_dims.y + 0.001, 0.0)
        table_asset = self.gym.create_box(
            self.sim, table_dims.x, table_dims.y, table_dims.z, asset_options
        )

        # Configure & load objects
        asset_options.fix_base_link = False

        can_asset_file = self.cfg["env"]["asset"]["assetFileNameCan"]
        banana_asset_file = self.cfg["env"]["asset"]["assetFileNameBanana"]
        mug_asset_file = self.cfg["env"]["asset"]["assetFileNameMug"]
        brick_asset_file = self.cfg["env"]["asset"]["assetFileNameBrick"]
        object_files = []
        object_files.append(can_asset_file)
        object_files.append(banana_asset_file)
        object_files.append(mug_asset_file)
        object_files.append(brick_asset_file)

        object_assets = []
        object_assets.append(
            self.gym.create_box(
                self.sim, self.box_size, self.box_size, self.box_size, asset_options
            )
        )
        object_assets.append(
            self.gym.load_asset(self.sim, asset_root, can_asset_file, asset_options)
        )
        object_assets.append(
            self.gym.load_asset(self.sim, asset_root, banana_asset_file, asset_options)
        )
        object_assets.append(
            self.gym.load_asset(self.sim, asset_root, mug_asset_file, asset_options)
        )
        object_assets.append(
            self.gym.load_asset(self.sim, asset_root, brick_asset_file, asset_options)
        )

        self.spawn_height = 0.0

        # Configure & load kuka
        asset_options.fix_base_link = True
        asset_options.flip_visual_attachments = False
        asset_options.collapse_fixed_joints = True
        asset_options.disable_gravity = True

        kuka_asset_file = self.cfg["env"]["asset"]["assetFileNameKuka"]
        kuka_asset = self.gym.load_asset(
            self.sim, asset_root, kuka_asset_file, asset_options
        )
        print(f"Loading asset {kuka_asset_file} from {asset_root}")

        # Configure kuka actuators
        # Get DOF props
        self.num_kuka_bodies = self.gym.get_asset_rigid_body_count(kuka_asset)
        self.num_kuka_shapes = self.gym.get_asset_rigid_shape_count(kuka_asset)
        self.num_kuka_dofs = self.gym.get_asset_dof_count(kuka_asset)

        self.actuated_dof_indices = [i for i in range(self.num_kuka_dofs)]
        self.prev_targets = torch.zeros(
            (self.num_envs, self.num_kuka_dofs), dtype=torch.float, device=self.device
        )
        self.cur_targets = torch.zeros(
            (self.num_envs, self.num_kuka_dofs), dtype=torch.float, device=self.device
        )

        # Set kuka dof properties
        self.kuka_dof_lower_limits = []
        self.kuka_dof_upper_limits = []
        self.kuka_dof_default_pos = []
        self.kuka_dof_default_vel = []
        self.sensors = []
        kuka_dof_props = self.gym.get_asset_dof_properties(kuka_asset)

        for i in range(self.num_kuka_dofs):
            self.kuka_dof_lower_limits.append(kuka_dof_props["lower"][i])
            self.kuka_dof_upper_limits.append(kuka_dof_props["upper"][i])
            self.kuka_dof_default_pos.append(0.0)
            self.kuka_dof_default_vel.append(0.0)
            if i in self.actuated_dof_indices:
                if self.control_mode == "position":
                    kuka_dof_props["driveMode"][i] = gymapi.DOF_MODE_POS
                elif self.control_mode == "velocity":
                    kuka_dof_props["driveMode"][i] = gymapi.DOF_MODE_VEL
                elif self.control_mode == "torque":
                    kuka_dof_props["driveMode"][i] = gymapi.DOF_MODE_EFFORT
                kuka_dof_props["effort"][i] = 0.5
                kuka_dof_props["stiffness"][i] = 3
                kuka_dof_props["damping"][i] = 0.1
                kuka_dof_props["friction"][i] = 0.01
                kuka_dof_props["armature"][i] = 0.001
            else:
                # None control for arm
                kuka_dof_props["driveMode"][i] = gymapi.DOF_MODE_NONE

        # Get joint limits and ranges for kuka
        self.actuated_dof_indices = to_torch(
            self.actuated_dof_indices, dtype=torch.long, device=self.device
        )
        self.kuka_dof_lower_limits = to_torch(
            self.kuka_dof_lower_limits, device=self.device
        )
        self.kuka_dof_upper_limits = to_torch(
            self.kuka_dof_upper_limits, device=self.device
        )
        self.kuka_dof_default_pos = to_torch(
            self.kuka_dof_default_pos, device=self.device
        )
        self.kuka_dof_default_vel = to_torch(
            self.kuka_dof_default_vel, device=self.device
        )

        # Cache some common handles for later use
        self.envs = []
        self.kuka_handles = []
        self.kuka_indices = []
        self.tray_handles = []
        self.object_handles = []
        self.object_indices = []

        # Fingertips config
        self.fingertips_handles = []
        self.fingertips_indices = []
        fingertips_links = [
            "thumb_link_3",
            "index_link_3",
            "middle_link_3",
            "ring_link_3",
        ]
        self.num_fingertips = len(fingertips_links)

        # Goal state cache
        self.goal_states = torch.zeros(
            (self.num_envs, 13), dtype=torch.float, device=self.device
        )
        self.goal_random_center = torch.zeros(
            (self.num_envs, 3), dtype=torch.float, device=self.device
        )

        # Color initialization
        colors = [
            gymapi.Vec3(1.0, 0.0, 0.0),
            gymapi.Vec3(1.0, 127.0 / 255.0, 0.0),
            gymapi.Vec3(1.0, 1.0, 0.0),
            gymapi.Vec3(0.0, 1.0, 0.0),
            gymapi.Vec3(0.0, 0.0, 1.0),
            gymapi.Vec3(39.0 / 255.0, 0.0, 51.0 / 255.0),
            gymapi.Vec3(139.0 / 255.0, 0.0, 1.0),
        ]
        tray_color = gymapi.Vec3(0.24, 0.35, 0.8)
        banana_color = gymapi.Vec3(0.85, 0.88, 0.2)
        brick_color = gymapi.Vec3(0.9, 0.5, 0.1)

        # Create environment grid
        env_lower = gymapi.Vec3(-spacing, 0.0, -spacing)
        env_upper = gymapi.Vec3(spacing, spacing, spacing)
        num_per_row = int(math.sqrt(self.num_envs))

        print(f"Creating {self.num_envs} environments.")
        for i in range(self.num_envs):
            # Create env
            env = self.gym.create_env(self.sim, env_lower, env_upper, num_per_row)
            self.envs.append(env)

            # Add table
            table_handle = self.gym.create_actor(
                env, table_asset, table_pose, "table", i, 0
            )

            table_corner = table_pose.p - table_dims * 0.5
            x = table_corner.x + table_dims.x * 0.5
            y = table_dims.y + self.box_size + 0.01
            z = table_corner.z + table_dims.z * 0.5

            # Add kuka
            pose = gymapi.Transform()
            pose.p = gymapi.Vec3(0.0, 0.0, 0.0)
            pose.r = gymapi.Quat(-0.707107, 0.0, 0.0, 0.707107)

            kuka_handle = self.gym.create_actor(env, kuka_asset, pose, "kuka", i, 1)
            kuka_indice = self.gym.get_actor_index(env, kuka_handle, gymapi.DOMAIN_SIM)
            self.kuka_handles.append(kuka_handle)
            self.kuka_indices.append(kuka_indice)
            self.gym.set_actor_dof_properties(env, kuka_handle, kuka_dof_props)

            # Finger tips
            for link_name in fingertips_links:
                fingertip_handle = self.gym.find_actor_rigid_body_handle(
                    env, kuka_handle, link_name
                )
                fingertip_indice = self.gym.find_actor_rigid_body_index(
                    env, kuka_handle, link_name, gymapi.DOMAIN_SIM
                )
                self.fingertips_handles.append(fingertip_handle)
                self.fingertips_indices.append(fingertip_indice)

            # Add objects & goal center
            self.goal_random_center[i, 0] = table_corner.x + table_dims.x * 0.5
            self.goal_random_center[i, 1] = (
                table_corner.y + table_dims.y + self.goal_random_range[1] + 0.05
            )
            self.goal_random_center[i, 2] = table_corner.z + table_dims.z * 0.5

            object_pose = gymapi.Transform()
            for j in range(self.num_objects):
                x = table_corner.x + table_dims.x * 0.5 + np.random.rand() * 0.35 - 0.2
                y = table_dims.y + self.box_size * 1.2 * j - 0.05
                z = table_corner.z + table_dims.z * 0.5 + np.random.rand() * 0.3 - 0.15

                object_pose.p = gymapi.Vec3(x, y + self.spawn_height, z)

                object_asset = object_assets[0]
                if self.object_type >= 5:
                    object_asset = object_assets[np.random.randint(len(object_assets))]
                else:
                    object_asset = object_assets[self.object_type]

                object_handle = self.gym.create_actor(
                    env, object_asset, object_pose, "object" + str(j), i, 0
                )
                self.object_handles.append(object_handle)
                object_idx = self.gym.get_actor_index(
                    env, object_handle, gymapi.DOMAIN_SIM
                )
                self.object_indices.append(object_idx)

                if self.object_type == 2:
                    color = gymapi.Vec3(
                        banana_color.x + np.random.rand() * 0.1,
                        banana_color.y + np.random.rand() * 0.05,
                        banana_color.z,
                    )
                    self.gym.set_rigid_body_color(
                        env,
                        self.object_handles[-1],
                        0,
                        gymapi.MESH_VISUAL_AND_COLLISION,
                        color,
                    )
                elif self.object_type == 4:
                    color = gymapi.Vec3(
                        brick_color.x + np.random.rand() * 0.1,
                        brick_color.y + np.random.rand() * 0.04,
                        brick_color.z + np.random.rand() * 0.05,
                    )
                    self.gym.set_rigid_body_color(
                        env,
                        self.object_handles[-1],
                        0,
                        gymapi.MESH_VISUAL_AND_COLLISION,
                        color,
                    )
                else:
                    self.gym.set_rigid_body_color(
                        env,
                        self.object_handles[-1],
                        0,
                        gymapi.MESH_VISUAL_AND_COLLISION,
                        colors[j % len(colors)],
                    )
        # Process indices
        self.object_indices = to_torch(
            self.object_indices, dtype=torch.long, device=self.device
        )
        self.kuka_indices = to_torch(
            self.kuka_indices, dtype=torch.long, device=self.device
        )
        self.fingertips_indices = to_torch(
            self.fingertips_indices, dtype=torch.long, device=self.device
        )

    def reset_target(self, env_ids):
        # Random rot
        rand_floats = torch_rand_float(-1.0, 1.0, (len(env_ids), 2), device=self.device)
        new_rot = randomize_rotation(
            rand_floats[:, 0],
            rand_floats[:, 1],
            self.x_unit_tensor[env_ids],
            self.y_unit_tensor[env_ids],
        )
        # Random pos
        rand_x = (
            torch_rand_float(-1.0, 1.0, (len(env_ids), 1), device=self.device)
            * self.goal_random_range[0]
        )
        rand_y = (
            torch_rand_float(-1.0, 1.0, (len(env_ids), 1), device=self.device)
            * self.goal_random_range[1]
        )
        rand_z = (
            torch_rand_float(-1.0, 1.0, (len(env_ids), 1), device=self.device)
            * self.goal_random_range[2]
        )
        self.goal_states[env_ids, 0:3] = self.goal_random_center[
            env_ids
        ] + torch.hstack((rand_x, rand_y, rand_z))

        self.goal_states[env_ids, 3:7] = new_rot

        # Set flag
        self.reset_goal_buf[env_ids] = 0

    def reset_object(self, env_ids):
        # Random rot
        rand_floats = torch_rand_float(-1.0, 1.0, (len(env_ids), 2), device=self.device)
        new_rot = randomize_rotation(
            rand_floats[:, 0],
            rand_floats[:, 1],
            self.x_unit_tensor[env_ids],
            self.y_unit_tensor[env_ids],
        )
        # Random pos
        rand_x = (
            torch_rand_float(-1.0, 1.0, (len(env_ids), 1), device=self.device)
            * self.goal_random_range[0]
        )
        rand_y = (
            torch_rand_float(-1.0, 1.0, (len(env_ids), 1), device=self.device)
            * self.goal_random_range[1]
            + self.spawn_height
        )
        rand_z = (
            torch_rand_float(-1.0, 1.0, (len(env_ids), 1), device=self.device)
            * self.goal_random_range[2]
        )
        new_pos = self.goal_random_center[env_ids] + torch.hstack(
            (rand_x, rand_y, rand_z)
        )
        self.root_state_tensor[self.object_indices[env_ids], :3] = new_pos
        self.root_state_tensor[self.object_indices[env_ids], 3:7] = new_rot
        self.root_state_tensor[self.object_indices[env_ids], 7:13] = torch.zeros_like(
            self.root_state_tensor[self.object_indices[env_ids], 7:13]
        )

        object_indices = self.object_indices[env_ids].to(torch.int32)
        self.gym.set_actor_root_state_tensor_indexed(
            self.sim,
            gymtorch.unwrap_tensor(self.root_state_tensor),
            gymtorch.unwrap_tensor(object_indices),
            len(env_ids),
        )

    def reset_robot(self, env_ids):
        kuka_indices = self.kuka_indices[env_ids].to(torch.int32)

        # Reset robot root
        self.root_state_tensor[self.kuka_indices[env_ids], :3] = torch.zeros(
            3, dtype=torch.float, device=self.device
        )
        y_unit_tensor = to_torch([0, 1, 0], dtype=torch.float, device=self.device)
        pi_device = torch.Tensor([np.pi]).float().to(self.device)
        init_quat = quat_mul(
            quat_from_angle_axis(pi_device, y_unit_tensor),
            torch.tensor(
                [[-0.7071, 0.0000, 0.0000, 0.7071]],
                dtype=torch.float,
                device=self.device,
            ),
        )
        self.root_state_tensor[self.kuka_indices[env_ids], 3:7] = init_quat
        self.root_state_tensor[self.kuka_indices[env_ids], 7:13] = torch.zeros_like(
            self.root_state_tensor[self.kuka_indices[env_ids], 7:13]
        )
        self.gym.set_actor_root_state_tensor_indexed(
            self.sim,
            gymtorch.unwrap_tensor(self.root_state_tensor),
            gymtorch.unwrap_tensor(kuka_indices),
            len(env_ids),
        )

        # Reset pos control
        kuka_pos = self.kuka_default_dof_pos
        self.kuka_dof_pos[env_ids, :] = kuka_pos
        self.kuka_dof_vel[env_ids, :] = self.kuka_dof_default_vel
        self.prev_targets[env_ids, : self.num_kuka_dofs] = kuka_pos
        self.cur_targets[env_ids, : self.num_kuka_dofs] = kuka_pos

        # Reset state
        self.gym.set_dof_position_target_tensor_indexed(
            self.sim,
            gymtorch.unwrap_tensor(self.prev_targets),
            gymtorch.unwrap_tensor(kuka_indices),
            len(env_ids),
        )

        self.gym.set_dof_state_tensor_indexed(
            self.sim,
            gymtorch.unwrap_tensor(self.dof_state),
            gymtorch.unwrap_tensor(kuka_indices),
            len(env_ids),
        )

        # Reset action
        self.actions = kuka_pos

    def reset_idx(self, env_ids, goal_env_ids):
        # Randomize target poses
        self.reset_target(goal_env_ids)
        # Randomize object poses
        self.reset_object(env_ids)
        # Reset robot
        self.reset_robot(env_ids)
        # Set flag
        self.progress_buf[env_ids] = 0
        self.reset_buf[env_ids] = 0
        self.successes[env_ids] = 0

    def reset(self):
        # Reset all envs
        all_env_ids = torch.arange(self.num_envs, device=self.device)
        self.reset_idx(all_env_ids, all_env_ids)

        # Compute observations
        self.obs_dict["obs"] = torch.clamp(
            self.obs_buf, -self.clip_obs, self.clip_obs
        ).to(self.rl_device)
        # Asymmetric actor-critic
        if self.num_states > 0:
            self.obs_dict["states"] = self.get_state()

        return self.obs_dict

    def pre_physics_step(self, actions):
        # Check reset status
        env_ids = self.reset_buf.nonzero(as_tuple=False).squeeze(-1)
        goal_env_ids = self.reset_goal_buf.nonzero(as_tuple=False).squeeze(-1)

        # If only goals need reset, then call set API
        if len(goal_env_ids) > 0 and len(env_ids) == 0:
            self.reset_target(goal_env_ids)
        # If goals need reset in addition to other envs, call set API in reset()
        elif len(goal_env_ids) > 0:
            self.reset_target(goal_env_ids)

        if len(env_ids) > 0:
            self.reset_idx(env_ids, goal_env_ids)

        self.actions = actions.clone().to(self.device)
        self.cur_targets[:, self.actuated_dof_indices] = scale(
            self.actions,
            self.kuka_dof_lower_limits[self.actuated_dof_indices],
            self.kuka_dof_upper_limits[self.actuated_dof_indices],
        )
        self.cur_targets[:, self.actuated_dof_indices] = (
            self.act_moving_average * self.cur_targets[:, self.actuated_dof_indices]
            + (1.0 - self.act_moving_average)
            * self.prev_targets[:, self.actuated_dof_indices]
        )
        self.cur_targets[:, self.actuated_dof_indices] = tensor_clamp(
            self.cur_targets[:, self.actuated_dof_indices],
            self.kuka_dof_lower_limits[self.actuated_dof_indices],
            self.kuka_dof_upper_limits[self.actuated_dof_indices],
        )
        self.prev_targets[:, self.actuated_dof_indices] = self.cur_targets[
            :, self.actuated_dof_indices
        ]
        self.gym.set_dof_position_target_tensor(
            self.sim, gymtorch.unwrap_tensor(self.cur_targets)
        )

    def post_physics_step(self):
        self.progress_buf += 1
        self.randomize_buf += 1
        self.compute_observations()
        self.compute_reward_v2()  # V2 is grasp, V1 is pickup
        self.draw_auxiliary()

    def compute_observations(self):
        # Compute state
        self.gym.refresh_dof_state_tensor(self.sim)
        self.gym.refresh_actor_root_state_tensor(self.sim)
        self.gym.refresh_rigid_body_state_tensor(self.sim)

        # Object-observation
        self.object_pose = self.root_state_tensor[self.object_indices, 0:7]
        self.object_pos = self.root_state_tensor[self.object_indices, 0:3]
        self.object_rot = self.root_state_tensor[self.object_indices, 3:7]
        self.object_linvel = self.root_state_tensor[self.object_indices, 7:10]
        self.object_angvel = self.root_state_tensor[self.object_indices, 10:13]

        self.goal_pos = self.goal_states[:, :3]
        self.goal_rot = self.goal_states[:, 3:7]

        # Fingertip-observation
        self.fingertip_pos = self.rigid_body_states[self.fingertips_indices, 0:3]

        # Compute full observation
        self.compute_full_observations()

    def compute_full_observations(self):
        # Kuka: pos & vel
        self.obs_buf[:, 0 : self.num_kuka_dofs] = unscale(
            self.kuka_dof_pos, self.kuka_dof_lower_limits, self.kuka_dof_upper_limits
        )
        self.obs_buf[:, self.num_kuka_dofs : 2 * self.num_kuka_dofs] = (
            self.vel_obs_scale * self.kuka_dof_vel
        )
        # Object: pos & vel
        self.obs_buf[
            :, 2 * self.num_kuka_dofs : 2 * self.num_kuka_dofs + 7
        ] = self.object_pose
        self.obs_buf[
            :, 2 * self.num_kuka_dofs + 7 : 2 * self.num_kuka_dofs + 10
        ] = self.object_linvel
        self.obs_buf[:, 2 * self.num_kuka_dofs + 10 : 2 * self.num_kuka_dofs + 13] = (
            self.vel_obs_scale * self.object_angvel
        )
        # Target: pos
        self.obs_buf[
            :, 2 * self.num_kuka_dofs + 13 : 2 * self.num_kuka_dofs + 20
        ] = self.goal_states[:, :7]
        # Action
        self.obs_buf[
            :, 2 * self.num_kuka_dofs + 20 : 3 * self.num_kuka_dofs + 20
        ] = self.actions

    def draw_auxiliary(self):
        self.gym.clear_lines(self.viewer)

        # Draw random
        for env_idx in range(self.num_envs):
            # Draw 6D pose
            # Get pose to cpu
            pos = self.goal_states[env_idx, 0:3].to("cpu").numpy()
            rot = self.goal_states[env_idx, 3:7].to("cpu").numpy()
            draw_6D_pose(
                self.gym,
                self.viewer,
                self.envs[env_idx],
                pos,
                rot,
            )
            # Draw bbox
            random_center = self.goal_random_center[env_idx].to("cpu").numpy()
            bbox = np.array(
                [
                    [
                        random_center[0] - self.goal_random_range[0],
                        random_center[1] - self.goal_random_range[1],
                        random_center[2] - self.goal_random_range[2],
                    ],
                    [
                        random_center[0] + self.goal_random_range[0],
                        random_center[1] + self.goal_random_range[1],
                        random_center[2] + self.goal_random_range[2],
                    ],
                ]
            )
            draw_bbox(self.gym, self.viewer, self.envs[env_idx], bbox)

        # Draw observation
        for env_idx in range(self.num_envs):
            # Draw finger
            for finger_idx in range(self.num_fingertips):
                draw_3D_pose(
                    self.gym,
                    self.viewer,
                    self.envs[env_idx],
                    self.fingertip_pos[env_idx * self.num_fingertips + finger_idx],
                )
            # Draw object
            draw_3D_pose(
                self.gym,
                self.viewer,
                self.envs[env_idx],
                self.object_pos[env_idx],
                color=(0, 0, 1),
            )

        # Initialize viewer
        # rigid_body_tensor = self.gym.acquire_rigid_body_state_tensor(self.sim)
        # rigid_body_states = gymtorch.wrap_tensor(rigid_body_tensor).view(
        #     self.num_envs, -1, 13
        # )

        # Colors list
        colors = [
            gymapi.Vec3(1.0, 0.0, 0.0),
            gymapi.Vec3(1.0, 1.0, 0.0),
            gymapi.Vec3(0.0, 1.0, 0.0),
        ]

<<<<<<< HEAD
        for env_id in range(self.num_envs):

=======
        for env_id in env_ids:
            
>>>>>>> fa59f266
            # We fix mid point to be middle finger's middle joint (link 2)
            mid_point_index = self.gym.find_actor_rigid_body_index(
                self.envs[env_id],
                self.kuka_handles[env_id],
                "middle_link_2",
                gymapi.DOMAIN_ENV,
            )

            # 3d coordinates of object center and kuka hand center
            p1_x, p1_y, p1_z = self.object_pos[env_id]
            p2_x, p2_y, p2_z = self.rigid_body_states[int(env_id * self.num_bodies + mid_point_index), :3]

            # Convert coordiates to 3d gymapi vectors
            object_center = gymapi.Vec3(p1_x, p1_y, p1_z)
            kuka_hand_center = gymapi.Vec3(p2_x, p2_y, p2_z)

<<<<<<< HEAD
            # Calculate manhattan distance between object and allegro hand
            obj_hand_distance = math.sqrt(
                (object_center.x - kuka_hand_center.x) ** 2
                + (object_center.y - kuka_hand_center.y) ** 2
                + (object_center.z - kuka_hand_center.z) ** 2
            )

            if obj_hand_distance > abs(0) and obj_hand_distance <= abs(0.5):
                color = colors[2]
            elif obj_hand_distance > abs(0.5) and obj_hand_distance <= abs(0.8):
                color = colors[1]
            else:
                color = colors[0]
=======
            # calculate manhattan distance between object and allegro hand
            obj_hand_distance = math.sqrt((object_center.x - kuka_hand_center.x)**2 + \
                (object_center.y - kuka_hand_center.y)**2 + (object_center.z - kuka_hand_center.z)**2)

            # choose color based on distance between object and robotic hand
            colors = plt.cm.cool(obj_hand_distance)
            color = gymapi.Vec3(colors[0], colors[1], colors[2])
>>>>>>> fa59f266

            # draw line betwee object and hand for tracking
            gymutil.draw_line(
                object_center,
                kuka_hand_center,
                color,
                self.gym,
                self.viewer,
                self.envs[env_id],
            )

    def compute_reward(self):
        (
            self.rew_buf[:],
            self.reset_buf[:],
            self.reset_goal_buf[:],
            self.progress_buf[:],
            self.successes[:],
            self.consecutive_successes[:],
        ) = compute_pickup_reward(
            self.rew_buf,
            self.reset_buf,
            self.reset_goal_buf,
            self.progress_buf,
            self.successes,
            self.consecutive_successes,
            self.max_episode_length,
            self.object_pos,
            self.object_rot,
            self.goal_pos,
            self.goal_rot,
            self.dist_reward_scale,
            self.rot_reward_scale,
            self.rot_eps,
            self.actions,
            self.action_penalty_scale,
            self.success_tolerance,
            self.reach_goal_bonus,
            self.away_dist,
            self.away_penalty,
            self.max_consecutive_successes,
            self.av_factor,
        )

        self.extras["consecutive_successes"] = self.consecutive_successes.mean()

        # Print Info
        # self.print_stats()

        if self.print_success_stat:
            self.total_resets = self.total_resets + self.reset_buf.sum()
            direct_average_successes = self.total_successes + self.successes.sum()
            self.total_successes = (
                self.total_successes + (self.successes * self.reset_buf).sum()
            )

            # The direct average shows the overall result more quickly, but slightly undershoots long term
            # policy performance.
            print(
                "Direct average consecutive successes = {:.1f}".format(
                    direct_average_successes / (self.total_resets + self.num_envs)
                )
            )
            if self.total_resets > 0:
                print(
                    "Post-Reset average consecutive successes = {:.1f}".format(
                        self.total_successes / self.total_resets
                    )
                )

    def compute_reward_v2(self):
        object_pos_rep = self.object_pos.repeat(1, self.num_fingertips).view(
            self.num_envs, -1
        )
        fingertip_pos_view = self.fingertip_pos.view(self.num_envs, -1)
        # grasp_dist = torch.norm(object_pos_rep - fingertip_pos_view, p=2, dim=-1)
        # tgd = torch.clamp(grasp_dist, min=self.grasp_dist_tolerance) / self.grasp_dist_tolerance
        # dist_rew = 1 / tgd * self.dist_reward_scale

        # # Total reward is: position distance + orientation alignment + action regularization + success bonus + fall penalty
        # reward = dist_rew
        # print(f"Computed reward: {reward}")
        # print(f"Computed distance: {grasp_dist}")
        # Compute reward
        (
            self.rew_buf[:],
            self.reset_buf[:],
            self.reset_goal_buf[:],
            self.progress_buf[:],
            self.successes[:],
            self.consecutive_successes[:],
        ) = compute_grasp_reward(
            self.rew_buf,
            self.reset_buf,
            self.progress_buf,
            self.successes,
            self.consecutive_successes,
            self.max_episode_length,
            object_pos_rep,
            fingertip_pos_view,
            self.dist_reward_scale,
            self.grasp_dist_tolerance,
            self.actions,
            self.action_penalty_scale,
            self.success_tolerance,
            self.reach_goal_bonus,
            self.away_dist,  # Use fall as away for now
            self.away_penalty,
            self.max_consecutive_successes,
            self.av_factor,
        )

        self.extras["consecutive_successes"] = self.consecutive_successes.mean()

        # Print stats
        # self.print_stats()

        if self.print_success_stat:
            self.total_resets = self.total_resets + self.reset_buf.sum()
            direct_average_successes = self.total_successes + self.successes.sum()
            self.total_successes = (
                self.total_successes + (self.successes * self.reset_buf).sum()
            )

            # The direct average shows the overall result more quickly, but slightly undershoots long term
            # policy performance.
            print(
                "Direct average consecutive successes = {:.1f}".format(
                    direct_average_successes / (self.total_resets + self.num_envs)
                )
            )
            if self.total_resets > 0:
                print(
                    "Post-Reset average consecutive successes = {:.1f}".format(
                        self.total_successes / self.total_resets
                    )
                )

    def print_stats(self):
        print("=============== ENV STATS ===============")
        for env_idx in range(self.num_envs):
            print(
                f"Env {env_idx}: reward = {self.rew_buf[env_idx]}, progress = {self.progress_buf[env_idx]}",
                f"successes = {self.successes[env_idx]}, reset = {self.reset_buf[env_idx]}.",
            )


#####################################################################
###=========================jit functions=========================###
#####################################################################
@torch.jit.script
def compute_pickup_reward(
    rew_buf,
    reset_buf,
    reset_goal_buf,
    progress_buf,
    successes,
    consecutive_successes,
    max_episode_length: float,
    object_pos,
    object_rot,
    target_pos,
    target_rot,
    dist_reward_scale: float,
    rot_reward_scale: float,
    rot_eps: float,
    actions,
    action_penalty_scale: float,
    success_tolerance: float,
    reach_goal_bonus: float,
    away_dist: float,
    away_penalty: float,
    max_consecutive_successes: int,
    av_factor: float,
):
    # Distance from the hand to the object
    goal_dist = torch.norm(object_pos - target_pos, p=2, dim=-1)

    # Orientation alignment for the cube in hand and goal cube
    quat_diff = quat_mul(object_rot, quat_conjugate(target_rot))
    rot_dist = 2.0 * torch.asin(
        torch.clamp(torch.norm(quat_diff[:, 0:3], p=2, dim=-1), max=1.0)
    )

    dist_rew = goal_dist * dist_reward_scale
    rot_rew = 1.0 / (torch.abs(rot_dist) + rot_eps) * rot_reward_scale

    action_penalty = torch.sum(actions**2, dim=-1)

    # Total reward is: position distance + orientation alignment + action regularization + success bonus + fall penalty
    reward = dist_rew + rot_rew + action_penalty * action_penalty_scale

    # Find out which envs hit the goal and update successes count
    goal_resets = torch.where(
        torch.abs(rot_dist) <= success_tolerance,
        torch.ones_like(reset_goal_buf),
        reset_goal_buf,
    )
    successes = successes + goal_resets

    # Success bonus: orientation is within `success_tolerance` of goal orientation
    reward = torch.where(goal_resets == 1, reward + reach_goal_bonus, reward)

    # Fall penalty: distance to the goal is larger than a threshold
    reward = torch.where(goal_dist >= away_dist, reward + away_penalty, reward)

    # Check env termination conditions, including maximum success number
    resets = torch.where(goal_dist >= away_dist, torch.ones_like(reset_buf), reset_buf)
    if max_consecutive_successes > 0:
        # Reset progress buffer on goal envs if max_consecutive_successes > 0
        progress_buf = torch.where(
            torch.abs(rot_dist) <= success_tolerance,
            torch.zeros_like(progress_buf),
            progress_buf,
        )
        resets = torch.where(
            successes >= max_consecutive_successes, torch.ones_like(resets), resets
        )

    timed_out = progress_buf >= max_episode_length - 1
    resets = torch.where(timed_out, torch.ones_like(resets), resets)

    # Apply penalty for not reaching the goal
    if max_consecutive_successes > 0:
        reward = torch.where(timed_out, reward + 0.5 * away_penalty, reward)

    num_resets = torch.sum(resets)
    finished_cons_successes = torch.sum(successes * resets.float())

    cons_successes = torch.where(
        num_resets > 0,
        av_factor * finished_cons_successes / num_resets
        + (1.0 - av_factor) * consecutive_successes,
        consecutive_successes,
    )

    return reward, resets, goal_resets, progress_buf, successes, cons_successes


@torch.jit.script
def compute_grasp_reward(
    rew_buf,
    reset_buf,
    progress_buf,
    successes,
    consecutive_successes,
    max_episode_length: float,
    object_pos,
    fingertip_pos,
    dist_reward_scale: float,
    grasp_dist_tolerance: float,
    actions,
    action_penalty_scale: float,
    success_tolerance: float,
    reach_goal_bonus: float,
    away_dist: float,
    away_penalty: float,
    max_consecutive_successes: int,
    av_factor: float,
):
    # Distance from the fingertips to the object
    # Attracting fingertips to the object
    # TGD: short for truncated grasp distance
    grasp_dist = torch.norm(object_pos - fingertip_pos, p=2, dim=-1)
    tgd = torch.clamp(grasp_dist, min=grasp_dist_tolerance) / grasp_dist_tolerance
    dist_rew = 1 / tgd * dist_reward_scale
    action_penalty = torch.sum(actions**2, dim=-1)

    # Total reward is: position distance + orientation alignment + action regularization + success bonus + fall penalty
    reward = dist_rew + action_penalty * action_penalty_scale

    # Find out which envs fingertips are close enough to the object and reset
    success_resets = torch.where(
        torch.abs(grasp_dist) <= grasp_dist_tolerance,
        torch.ones_like(reset_buf),
        reset_buf,
    )
    successes = successes + success_resets

    # Success bonus: fingertips is close enough to the object
    reward = torch.where(success_resets == 1, reward + reach_goal_bonus, reward)

    # Fall penalty: distance to the goal is larger than a threshold
    reward = torch.where(grasp_dist >= away_dist, reward + away_penalty, reward)

    # Check env termination conditions, including maximum success number
    resets = torch.where(grasp_dist >= away_dist, torch.ones_like(reset_buf), reset_buf)
    if max_consecutive_successes > 0:
        # Reset progress buffer on goal envs if max_consecutive_successes > 0
        # This correspond to continuous work (You can succeed more than once in one task)
        progress_buf = torch.where(
            torch.abs(grasp_dist) <= grasp_dist_tolerance,
            torch.zeros_like(progress_buf),
            progress_buf,
        )
        resets = torch.where(
            successes >= max_consecutive_successes, torch.ones_like(resets), resets
        )

    timed_out = progress_buf >= max_episode_length - 1
    resets = torch.where(timed_out, torch.ones_like(resets), resets)

    # Apply penalty for not reaching the goal
    if max_consecutive_successes > 0:
        reward = torch.where(timed_out, reward + 0.5 * away_penalty, reward)

    num_resets = torch.sum(resets)
    finished_cons_successes = torch.sum(successes * resets.float())

    cons_successes = torch.where(
        num_resets > 0,
        av_factor * finished_cons_successes / num_resets
        + (1.0 - av_factor) * consecutive_successes,
        consecutive_successes,
    )

    return reward, resets, success_resets, progress_buf, successes, cons_successes


@torch.jit.script
def randomize_rotation(rand0, rand1, x_unit_tensor, y_unit_tensor):
    return quat_mul(
        quat_from_angle_axis(rand0 * np.pi, x_unit_tensor),
        quat_from_angle_axis(rand1 * np.pi, y_unit_tensor),
    )


if __name__ == "__main__":
    hydra_gym_random_app()<|MERGE_RESOLUTION|>--- conflicted
+++ resolved
@@ -796,13 +796,8 @@
             gymapi.Vec3(0.0, 1.0, 0.0),
         ]
 
-<<<<<<< HEAD
         for env_id in range(self.num_envs):
 
-=======
-        for env_id in env_ids:
-            
->>>>>>> fa59f266
             # We fix mid point to be middle finger's middle joint (link 2)
             mid_point_index = self.gym.find_actor_rigid_body_index(
                 self.envs[env_id],
@@ -819,7 +814,6 @@
             object_center = gymapi.Vec3(p1_x, p1_y, p1_z)
             kuka_hand_center = gymapi.Vec3(p2_x, p2_y, p2_z)
 
-<<<<<<< HEAD
             # Calculate manhattan distance between object and allegro hand
             obj_hand_distance = math.sqrt(
                 (object_center.x - kuka_hand_center.x) ** 2
@@ -833,15 +827,6 @@
                 color = colors[1]
             else:
                 color = colors[0]
-=======
-            # calculate manhattan distance between object and allegro hand
-            obj_hand_distance = math.sqrt((object_center.x - kuka_hand_center.x)**2 + \
-                (object_center.y - kuka_hand_center.y)**2 + (object_center.z - kuka_hand_center.z)**2)
-
-            # choose color based on distance between object and robotic hand
-            colors = plt.cm.cool(obj_hand_distance)
-            color = gymapi.Vec3(colors[0], colors[1], colors[2])
->>>>>>> fa59f266
 
             # draw line betwee object and hand for tracking
             gymutil.draw_line(
